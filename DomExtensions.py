--- conflicted
+++ resolved
@@ -1590,18 +1590,8 @@
     @param sortAttributes: Put the attributes in alphanetical order, as for Canonical XML.
     @param discards: Don't include any attributes whose names are given here.
     """
-<<<<<<< HEAD
-    Generate a start tag for the given element.
-    TODO: support sorting.
-    """
     assert self.nodeType == Node.ELEMENT_NODE
     assert (sortAttributes==False)
-    buf = "<%s" % (self.nodeName)
-    if (self.getAttribute('id')):
-        buf += ' id="%s"' % (self.getEscapedAttribute('id'))
-    for a in (self.attributes):
-        if (a == 'id'): continue
-=======
     anames = []
     for a, _v in (self.attributes.items()):
         if (discards and a in discards): continue
@@ -1609,8 +1599,7 @@
     if (sortAttributes): anames = sorted(anames)
     
     buf = ""
-    for a, _v in (anames):
->>>>>>> af7134ec
+    for a in (anames):
         buf += ' %s="%s"' % (a, self.getEscapedAttribute(a))
     return "<%s%s>" % (self.nodeName, buf)
 
@@ -1626,7 +1615,6 @@
         buf += '<!-- id="%s" -->' % (self.getAttribute(appendAttr))
     return buf
 
-<<<<<<< HEAD
 def getPI(self:Node):
     assert self.nodeType == Node.PROCESSING_INSTRUCTION_NODE
     return "<?%s %s?>" % (self.target, self.data)
@@ -1636,13 +1624,8 @@
     return "<!--%s -->" % (self.data)
     
 def getEscapedAttributeList(self:Node, sortAttributes=False, quoteChar='"'):
-    """
-    Assemble the entire attribute list, escaped as needed to write out as XML.
-=======
-def getEscapedAttributeList(self:Node, sortAttributes:bool=False, quoteChar='"'):
     """Assemble the entire attribute list, escaped as needed to write out as XML.
     TODO: At least for canonical XML, put namespace attrs first.
->>>>>>> af7134ec
     """
     buf = ""
     if (not (self)): return None
